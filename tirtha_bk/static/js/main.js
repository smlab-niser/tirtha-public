--- conflicted
+++ resolved
@@ -7,12 +7,8 @@
 const model = doc.getElementById('model');
 const fControls = doc.getElementById('floating-controls');
 const infoBtn = doc.getElementById('info-btn');
-<<<<<<< HEAD
-const PRE_URL = "/project/tirtha/dev" // TODO: Use env
-=======
 const PRE_URL = "/project/tirtha"
 
->>>>>>> 5da439c2
 
 // ========================== FS START ==========================
 // ❗ Handle fullscreen❗
@@ -134,11 +130,7 @@
 }
 
 // Open menu on click
-<<<<<<< HEAD
 menu.on("click", () => {
-=======
-menu.addEventListener("click", () => {
->>>>>>> 5da439c2
     toggleMenu();
 });
 
@@ -237,24 +229,13 @@
 
 
 // ========================== AJAX RUN LOAD START ==========================
-<<<<<<< HEAD
 // ❗Handle run load❗- TODO: FIXME: See if AJAX can be restored, else remove.
 $("#select-run").on("change", function (e) {
     e.preventDefault();
 
     var runark = $(this).val();
     window.location.replace(PRE_URL + "/ark:/" + runark);
-
-    // var page_vid = window.location.pathname.split("/")[2];
-=======
-// ❗Handle run load❗ - TODO: FIXME: See if AJAX can be restored, else remove.
-$("#select-run").on("change", function (e) {
-    e.preventDefault();
-    var runark = $(this).val();
-    window.location.replace(PRE_URL + "/ark:/" + runark);
-
     // var page_vid = window.location.pathname.split("/")[4];
->>>>>>> 5da439c2
 
     // $.ajax({
     //     type: "GET",
@@ -298,81 +279,6 @@
 // NOTE: TODO: Let these behave like normal links if no XHR
 // $(".model-previews").on('click', function(e) {
 //     e.preventDefault();
-<<<<<<< HEAD
-//     var vid = $(this).attr("href").split("/")[2];
-//     var page_vid = window.location.pathname.split("/")[1];
-
-//     var modStat = $(this).find(".model-status");
-
-//     // NOTE: Not needed if preventDefault() is NOT used
-//     // window.location.replace(PRE_URL + "/models/" + vid);
-
-//     // $.ajax({
-//     //     type: "GET",
-//     //     url: PRE_URL + "/loadMesh/",
-//     //     data: { "vid" : vid },
-//     //     success: function (resp) {
-//     //         if (resp.mesh != null) {
-//     //             if (resp.mesh.has_run == false) {
-//     //                 const ms_html = modStat.html();
-//     //                 const ms_bg = modStat.css('background-color');
-
-//     //                 // Set model-status to this for 5 seconds
-//     //                 modStat.html('Model pending');
-//     //                 modStat.css('background-color', 'orange');
-
-//     //                 // Change model-status back after 5 seconds
-//     //                 setTimeout(function() {
-//     //                     modStat.html(ms_html);
-//     //                     modStat.css('background-color', ms_bg);
-//     //                 }
-//     //                 , 5000);
-//     //             }
-//     //             else {
-//     //                 // NOTE: Fix for the apparent model-viewer memory leak
-//     //                 customElements.get("model-viewer").modelCacheSize = 0;
-
-//     //                 $("model-viewer").attr("poster", resp.mesh.prev_url);
-//     //                 $("model-viewer").attr("src", resp.mesh.src);
-//     //                 $("model-viewer").attr("orientation", resp.mesh.orientation);
-
-//     //                 $("#mesh-name").html("About " + resp.mesh.name);
-//     //                 $("#mesh-info").html(resp.mesh.desc);
-//     //                 // Last reconstructed time
-//     //                 $("#latest-recons").html("Reconstructed on: " + resp.mesh.last_recons);
-//     //                 // Contrib stat
-//     //                 if (resp.mesh.contrib_type == "run")
-//     //                     $("#contrib-count").html("Contributors: " + resp.mesh.contrib_count);
-//     //                 else
-//     //                     $("#contrib-count").html("Contributions: " + resp.mesh.contrib_count);
-//     //                 $("#images-count").html("Images: " + resp.mesh.images_count);
-//     //                 // ARK
-//     //                 $("#run-ark-link").html(resp.mesh.run_ark);
-//     //                 $("#run-ark-link").attr("href", resp.mesh.run_ark_url);
-//     //                 // Populate #select-run
-//     //                 $("#select-run").html("");
-//     //                 $.each(resp.mesh.runs_arks, function (idx, runark) {
-//     //                     $("#select-run").append(
-//     //                         "<option value='" + runark + "'>" + runark + "</option>"
-//     //                     );
-//     //                 });
-
-//     //                 // Change page title & url
-//     //                 $(doc).attr("title", "Project Tirtha | " + resp.mesh.name);
-//     //                 if (vid != page_vid) {
-//     //                     window.history.pushState("", "", window.location.origin + PRE_URL + "/models/" + vid);
-//     //                 }
-//     //             }
-//     //         }
-//     //         else {
-//     //             console.log("No matching meshes were found.");
-//     //         }
-//     //     },
-//     //     error: function (resp) {
-//     //         console.log("GET ERROR in loadMesh.");
-//     //     }
-//     // })
-=======
 //     var vid = $(this).attr("href").split("/")[4];
 //     var page_vid = window.location.pathname.split("/")[3];
 
@@ -443,7 +349,6 @@
 //             console.log("GET ERROR in loadMesh.");
 //         }
 //     })
->>>>>>> 5da439c2
 // });
 // ========================== AJAX MESH LOAD END ==========================
 
@@ -462,7 +367,6 @@
 
 // ========================== MODAL START ==========================
 // ❗Handle contribute modal❗
-<<<<<<< HEAD
 const upInput = document.getElementById("upload-input");
 const contBtn = document.getElementById("cont-btn");
 const clearBtn = document.getElementById("clear-btn");
@@ -470,15 +374,7 @@
 const upLabel = document.getElementById("upload-label");
 const contDialog = document.getElementById("cont-form");
 var upGal = document.getElementById("upload-gallery");
-=======
-const upInput = $("#upload-input");
-const contBtn = $("#cont-btn");
-const clearBtn = $("#clear-btn");
-const subBtn = $("#submit-btn");
-const upLabel = $("#upload-label");
-const contDialog = $("#cont-form");
-var upGal = $("#upload-gallery");
->>>>>>> 5da439c2
+
 var compressedFiles = [];
 const selectedFiles = new Set();
 const MAX_FILES = 2000, // NOTE: Limit to 2000 images. Tweak as needed.
